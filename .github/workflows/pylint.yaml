name: pylint

on: [push]

jobs:
  pylint:
    runs-on: ubuntu-latest
    strategy:
      matrix:
        python-version: ["3.8", "3.9", "3.10"]

    steps:
<<<<<<< HEAD
    - uses: actions/checkout@v4
    - name: Set up Python ${{ matrix.python-version }}
      uses: actions/setup-python@v5
      with:
        python-version: ${{ matrix.python-version }}
    - name: Install dependencies
      run: |
        python -m pip install --upgrade pip
        pip install pylint
    - name: Analysing the code with pylint
      run: |
        pylint $(git ls-files '*.py')
=======
      - uses: actions/checkout@v4

      - name: set up Python ${{ matrix.python-version }}
        uses: actions/setup-python@v4
        with:
          python-version: ${{ matrix.python-version }}

      - name: install dependencies
        run: |
          python -m pip install --upgrade pip
          pip install pylint

      - name: analysing the code with pylint
        run: |
          # shellcheck disable=SC2046
          pylint $(git ls-files '*.py')
>>>>>>> 3cae741b
<|MERGE_RESOLUTION|>--- conflicted
+++ resolved
@@ -10,24 +10,10 @@
         python-version: ["3.8", "3.9", "3.10"]
 
     steps:
-<<<<<<< HEAD
-    - uses: actions/checkout@v4
-    - name: Set up Python ${{ matrix.python-version }}
-      uses: actions/setup-python@v5
-      with:
-        python-version: ${{ matrix.python-version }}
-    - name: Install dependencies
-      run: |
-        python -m pip install --upgrade pip
-        pip install pylint
-    - name: Analysing the code with pylint
-      run: |
-        pylint $(git ls-files '*.py')
-=======
       - uses: actions/checkout@v4
 
       - name: set up Python ${{ matrix.python-version }}
-        uses: actions/setup-python@v4
+        uses: actions/setup-python@v5
         with:
           python-version: ${{ matrix.python-version }}
 
@@ -39,5 +25,4 @@
       - name: analysing the code with pylint
         run: |
           # shellcheck disable=SC2046
-          pylint $(git ls-files '*.py')
->>>>>>> 3cae741b
+          pylint $(git ls-files '*.py')